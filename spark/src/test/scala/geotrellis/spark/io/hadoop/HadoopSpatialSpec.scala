--- conflicted
+++ resolved
@@ -8,19 +8,13 @@
 import geotrellis.spark._
 import geotrellis.spark.io.avro.codecs._
 
-<<<<<<< HEAD
 class HadoopSpatialSpec
-  extends PersistenceSpec[SpatialKey, Tile, RasterMetaData]
+  extends PersistenceSpec[SpatialKey, Tile, RasterMetaData[SpatialKey]]
     with SpatialKeyIndexMethods
-=======
-abstract class HadoopSpatialSpec
-  extends PersistenceSpec[SpatialKey, Tile, RasterMetaData[SpatialKey]]
->>>>>>> 5dd0938f
     with TestEnvironment
     with TestFiles
     with AllOnesTestTileTests {
 
-<<<<<<< HEAD
   lazy val reader = HadoopLayerReader(outputLocal)
   lazy val writer = HadoopLayerWriter(outputLocal)
   lazy val deleter = HadoopLayerDeleter(outputLocal)
@@ -29,27 +23,4 @@
   lazy val reindexer = HadoopLayerReindexer(outputLocal)
   lazy val tiles = HadoopTileReader[SpatialKey, Tile](outputLocal)
   lazy val sample = AllOnesTestFile
-}
-=======
-  lazy val reader = HadoopLayerReader[SpatialKey, Tile, RasterMetaData[SpatialKey]](outputLocal)
-  lazy val deleter = HadoopLayerDeleter(outputLocal)
-  lazy val copier = HadoopLayerCopier[SpatialKey, Tile, RasterMetaData[SpatialKey]](outputLocal)
-  lazy val mover  = HadoopLayerMover[SpatialKey, Tile, RasterMetaData[SpatialKey]](outputLocal)
-  lazy val reindexer = HadoopLayerReindexer[SpatialKey, Tile, RasterMetaData[SpatialKey]](outputLocal, ZCurveKeyIndexMethod)
-  lazy val tiles = HadoopTileReader[SpatialKey, Tile](outputLocal)
-  lazy val sample = AllOnesTestFile
-}
-
-class HadoopSpatialRowMajorSpec extends HadoopSpatialSpec {
-  lazy val writer = HadoopLayerWriter[SpatialKey, Tile, RasterMetaData[SpatialKey]](outputLocal, RowMajorKeyIndexMethod)
-}
-
-class HadoopSpatialZCurveSpec extends HadoopSpatialSpec {
-  lazy val writer = HadoopLayerWriter[SpatialKey, Tile, RasterMetaData[SpatialKey]](outputLocal, ZCurveKeyIndexMethod)
-}
-
-class HadoopSpatialHilbertSpec extends HadoopSpatialSpec {
-  lazy val writer = HadoopLayerWriter[SpatialKey, Tile, RasterMetaData[SpatialKey]](outputLocal, HilbertKeyIndexMethod)
-}
-
->>>>>>> 5dd0938f
+}