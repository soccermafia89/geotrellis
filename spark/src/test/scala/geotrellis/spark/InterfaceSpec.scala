--- conflicted
+++ resolved
@@ -15,21 +15,13 @@
 object InterfaceSpec {
   type RRDD = RDD[(SpatialKey, Tile)] with Metadata[RasterMetaData[SpatialKey]]
 
-<<<<<<< HEAD
   def onlyCompile = {
     val reader: FilteringLayerReader[LayerId] = ???
-=======
-  def onlyCompile = { 
-    val reader: FilteringLayerReader[
-      LayerId, SpatialKey, RasterMetaData[SpatialKey],
-      RDD[(SpatialKey, Tile)] with Metadata[RasterMetaData[SpatialKey]]
-    ] = ???
->>>>>>> 5dd0938f
     val id: LayerId = ???
 
-    val rdd1 = reader.read[SpatialKey, Tile, RasterMetaData](id)
-    val rdd2 = reader.read[SpatialKey, Tile, RasterMetaData](id)
-    val rdd3 = reader.read[SpatialKey, Tile, RasterMetaData](id)
+    val rdd1 = reader.read[SpatialKey, Tile, RasterMetaData[SpatialKey]](id)
+    val rdd2 = reader.read[SpatialKey, Tile, RasterMetaData[SpatialKey]](id)
+    val rdd3 = reader.read[SpatialKey, Tile, RasterMetaData[SpatialKey]](id)
 
 
      rdd1 + 1
@@ -74,13 +66,8 @@
 
     // Chaining updates on results of spatialJoin is different because they produce Metadata
     import geotrellis.spark.partitioner._
-<<<<<<< HEAD
-    def updateLayout(md: RasterMetaData, bounds: Bounds[SpatialKey]): RasterMetaData = ???
+    def updateLayout(md: RasterMetaData[SpatialKey], bounds: Bounds[SpatialKey]): RasterMetaData[SpatialKey] = ???
 
-=======
-    def updateLayout(md: RasterMetaData[SpatialKey], bounds: Bounds[SpatialKey]): RasterMetaData[SpatialKey] = ???
-    
->>>>>>> 5dd0938f
     rdd1.spatialJoin(rdd2)
       .withContext { _.combineValues(Add(_, _)) }
       .mapContext { bounds => updateLayout(rdd1.metadata, bounds) }
