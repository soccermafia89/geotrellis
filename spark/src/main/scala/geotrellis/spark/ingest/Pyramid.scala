package geotrellis.spark.ingest

import geotrellis.spark._
import geotrellis.spark.tiling._
import geotrellis.raster._
import geotrellis.raster.mosaic._
import org.apache.spark.Logging
import org.apache.spark.rdd._

import scala.reflect.ClassTag

object Pyramid extends Logging {

  def up[K: SpatialComponent: ClassTag, TileType : MergeView: CellGridPrototypeView](
    rdd: RDD[(K, TileType)], 
    sourceLayout: LayoutDefinition, 
    targetLayout: LayoutDefinition
  ): RDD[(K, TileType)] = {
  
    // Functions for combine step
    def createTiles(tile: (K, TileType)): Seq[(K, TileType)]                                    = Seq(tile)
    def mergeTiles1(tiles: Seq[(K, TileType)], tile: (K, TileType)): Seq[(K, TileType)]         = tiles :+ tile
    def mergeTiles2(tiles1: Seq[(K, TileType)], tiles2: Seq[(K, TileType)]): Seq[(K, TileType)] = tiles1 ++ tiles2

    val nextRdd =
      rdd
        .map { case (key, tile) =>
          val extent = sourceLayout.mapTransform(key)
          val newSpatialKey = targetLayout.mapTransform(extent.center)
          (key.updateSpatialComponent(newSpatialKey), (key, tile))
        }
        .combineByKey(createTiles, mergeTiles1, mergeTiles2)
        .map { case (newKey: K, seq: Seq[(K, TileType)]) =>
          val newExtent = targetLayout.mapTransform(newKey)
          val newTile = seq.head._2.prototype(targetLayout.tileLayout.tileCols, targetLayout.tileLayout.tileRows)

          for( (oldKey, tile) <- seq) {
            val oldExtent = sourceLayout.mapTransform(oldKey)
            newTile.merge(newExtent, oldExtent, tile)
          }
          (newKey, newTile: TileType)
        }

    nextRdd
  }

  def up[K: SpatialComponent: ClassTag](rdd: RasterRDD[K], layoutScheme: LayoutScheme, zoom: Int): (Int, RasterRDD[K]) = {
    val LayoutLevel(nextZoom, nextLayout) = layoutScheme.zoomOut(LayoutLevel(zoom, rdd.metaData.layout))
    val nextMetaData = RasterMetaData(
      rdd.metaData.cellType,
      nextLayout,
      rdd.metaData.extent,
      rdd.metaData.crs
    )
    val nextRdd = up(rdd, rdd.metaData.layout, nextLayout)
    nextZoom -> new ContextRDD(nextRdd, nextMetaData)
  }

  def up[K: SpatialComponent: ClassTag](rdd: MultiBandRasterRDD[K], layoutScheme: LayoutScheme, zoom: Int)(implicit d: DummyImplicit): (Int, MultiBandRasterRDD[K]) = {
    val LayoutLevel(nextZoom, nextLayout) = layoutScheme.zoomOut(LayoutLevel(zoom, rdd.metadata.layout))
    val nextMetaData = RasterMetaData(
      rdd.metadata.cellType,
      nextLayout,
<<<<<<< HEAD
      rdd.metadata.layout.extent,
      rdd.metadata.crs
=======
      rdd.metaData.extent,
      rdd.metaData.crs
>>>>>>> d22219ee
    )
    val nextRdd = up(rdd, rdd.metadata.layout, nextLayout)
    nextZoom -> new ContextRDD(nextRdd, nextMetaData)
  }

  def upLevels[K: SpatialComponent: ClassTag](rdd: RasterRDD[K], layoutScheme: LayoutScheme, startZoom: Int)
                                             (f: (RasterRDD[K], Int) => RasterRDD[K]): RasterRDD[K] =
    upLevels(rdd, layoutScheme, startZoom, 0)(f)

  def upLevels[K: SpatialComponent: ClassTag](rdd: RasterRDD[K], layoutScheme: LayoutScheme, startZoom: Int, endZoom: Int)
                                             (f: (RasterRDD[K], Int) => RasterRDD[K]): RasterRDD[K] = {
    def runLevel(thisRdd: RasterRDD[K], thisZoom: Int): (RasterRDD[K], Int) =
      if (thisZoom > endZoom) {
        val (nextZoom, nextRdd) = Pyramid.up(f(thisRdd, thisZoom), layoutScheme, thisZoom)
        runLevel(nextRdd, nextZoom)
      } else {
        (f(thisRdd, thisZoom), thisZoom)
      }

    runLevel(rdd, startZoom)._1
  }

  def upLevels[K: SpatialComponent: ClassTag](rdd: MultiBandRasterRDD[K], layoutScheme: LayoutScheme, startZoom: Int)
                                             (f: (MultiBandRasterRDD[K], Int) => MultiBandRasterRDD[K])(implicit d: DummyImplicit): MultiBandRasterRDD[K] =
    upLevels(rdd, layoutScheme, startZoom, 0)(f)

  def upLevels[K: SpatialComponent: ClassTag](rdd: MultiBandRasterRDD[K], layoutScheme: LayoutScheme, startZoom: Int, endZoom: Int)
                                             (f: (MultiBandRasterRDD[K], Int) => MultiBandRasterRDD[K])(implicit d: DummyImplicit): MultiBandRasterRDD[K] = {
    def runLevel(thisRdd: MultiBandRasterRDD[K], thisZoom: Int): (MultiBandRasterRDD[K], Int) =
      if (thisZoom > endZoom) {
        val (nextZoom, nextRdd) = Pyramid.up(f(thisRdd, thisZoom), layoutScheme, thisZoom)
        runLevel(nextRdd, nextZoom)
      } else {
        (f(thisRdd, thisZoom), thisZoom)
      }

    runLevel(rdd, startZoom)._1
  }
}<|MERGE_RESOLUTION|>--- conflicted
+++ resolved
@@ -61,13 +61,8 @@
     val nextMetaData = RasterMetaData(
       rdd.metadata.cellType,
       nextLayout,
-<<<<<<< HEAD
-      rdd.metadata.layout.extent,
+      rdd.metadata.extent,
       rdd.metadata.crs
-=======
-      rdd.metaData.extent,
-      rdd.metaData.crs
->>>>>>> d22219ee
     )
     val nextRdd = up(rdd, rdd.metadata.layout, nextLayout)
     nextZoom -> new ContextRDD(nextRdd, nextMetaData)
