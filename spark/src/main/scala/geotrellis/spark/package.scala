--- conflicted
+++ resolved
@@ -19,28 +19,25 @@
 import geotrellis.raster._
 import geotrellis.vector._
 import geotrellis.proj4._
-import geotrellis.spark.partitioner._
+
 import geotrellis.spark.tiling._
 import geotrellis.spark.ingest._
 
 import org.apache.spark.Partitioner
 import org.apache.spark.rdd._
 
+import spire.syntax.cfor._
+
 import monocle.{Lens, PLens}
 import monocle.syntax._
 
 import scala.reflect.ClassTag
 
-<<<<<<< HEAD
-
-package object spark {
-=======
 package object spark 
     extends buffer.Implicits
     with merge.Implicits
     with reproject.Implicits 
     with tiling.Implicits {
->>>>>>> 2283ec50
 
   type RasterRDD[K] = RDD[(K, Tile)] with Metadata[RasterMetaData]
   object RasterRDD {
@@ -104,9 +101,6 @@
   implicit class withMultiBandRasterRDDMethods[K](val rdd: MultiBandRasterRDD[K])(implicit val keyClassTag: ClassTag[K])
     extends BaseMultiBandRasterRDDMethods[K]
 
-<<<<<<< HEAD
-  implicit class withSpatialJoinMethods[K: Boundable: PartitionerIndex: ClassTag, V: ClassTag, M: ? => KeyBounds[K]](left: RDD[(K, V)] with Metadata[M]) extends SpatialJoinMethods[K, V, M](left)
-=======
   implicit class withIngestKeyRDDMethods[K: IngestKey, V <: CellGrid](val rdd: RDD[(K, V)]) {
     def toRasters: RDD[(K, Raster[V])] =
       rdd.mapPartitions({ partition =>
@@ -115,7 +109,6 @@
         }
       }, preservesPartitioning = true)
   }
->>>>>>> 2283ec50
 
   /** Keeps with the convention while still using simple tups, nice */
   implicit class TileTuple[K](tup: (K, Tile)) {
