--- conflicted
+++ resolved
@@ -1,17 +1,11 @@
 package geotrellis.spark.io.s3
 
 import java.nio.charset.Charset
-
 import geotrellis.spark._
 import geotrellis.spark.io._
 import geotrellis.spark.io.json._
-
 import spray.json._
 import DefaultJsonProtocol._
-
-import org.apache.spark._
-import java.io.PrintWriter
-import com.amazonaws.auth.AWSCredentialsProvider
 import com.amazonaws.services.s3.model.{ObjectMetadata, AmazonS3Exception}
 import scala.io.Source
 import java.io.ByteArrayInputStream
@@ -98,29 +92,6 @@
         }
       }
   }
-<<<<<<< HEAD
-
-  def copy(from: LayerId, to: LayerId): Unit = {
-    if(!layerExists(from)) throw new LayerNotFoundError(from)
-    if(layerExists(to)) throw new LayerExistsError(to)
-
-    s3Client
-      .listObjectsIterator(bucket, path(rootPath, "_attributes"))
-      .foreach { os =>
-        if (os.getKey.contains(s"__${from.name}__${from.zoom}.json")) {
-          s3Client.copyObject(
-            bucket, os.getKey, bucket,
-            os.getKey.replace(
-              s"__${from.name}__${from.zoom}.json",
-              s"__${to.name}__${to.zoom}.json"
-            ))
-        }
-      }
-  }
-
-  def move(from: LayerId, to: LayerId) = { copy(from, to); delete(from) }
-=======
->>>>>>> 8c8a99fd
 }
 
 object S3AttributeStore {
