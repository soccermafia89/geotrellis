--- conflicted
+++ resolved
@@ -18,17 +18,6 @@
   def load[K: SupportedKey: ClassTag](id: LayerId, params: Params): RasterRDD[K] =
     load(id, params, new FilterSet[K])
 
-<<<<<<< HEAD
-  def load[K: SupportedKey: ClassTag](id: LayerId, filters: FilterSet[K]): Try[RasterRDD[K]] =
-    metaDataCatalog.load(id).flatMap { case (metaData, params) =>
-      load(id, metaData.rasterMetaData, params, filters)
-    }
-
-  def load[K: SupportedKey: ClassTag](id: LayerId, params: Params, filters: FilterSet[K]): Try[RasterRDD[K]] = {
-    metaDataCatalog.load(id, params).flatMap { metaData =>
-      load(id, metaData.rasterMetaData, params, filters)
-    }
-=======
   def load[K: SupportedKey: ClassTag](id: LayerId, filters: FilterSet[K]): RasterRDD[K] = {
     val (metaData, params) = metaDataCatalog.load(id)
     load(id, metaData.rasterMetaData, params, filters)
@@ -37,7 +26,6 @@
   def load[K: SupportedKey: ClassTag](id: LayerId, params: Params, filters: FilterSet[K]): RasterRDD[K] = {
     val metaData = metaDataCatalog.load(id, params)
     load(id, metaData.rasterMetaData, params, filters)
->>>>>>> 4f627f3a
   }
 
   def load[K: SupportedKey: ClassTag](id: LayerId, metaData: RasterMetaData, params: Params, filters: FilterSet[K]): RasterRDD[K]
