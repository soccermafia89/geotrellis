package geotrellis.spark.op

import geotrellis.raster._
import org.apache.spark.Partitioner
import org.apache.spark.rdd.RDD
import scala.reflect.ClassTag

abstract class CombineMethods[K: ClassTag, V: ClassTag] extends MethodExtensions[RDD[(K, V)]] {
<<<<<<< HEAD
  def combineValues[R: ClassTag](other: Self)(f: (V, V) => R): RDD[(K, R)] = combineValues(other, None)(f)
  def combineValues[R: ClassTag](other: Self, partitioner: Option[Partitioner])(f: (V, V) => R): RDD[(K, R)] =
    partitioner
      .fold(self.join(other))(self.join(other, _))
      .map { case (key, (tile1, tile2)) => key -> f(tile1, tile2) }

  def combineValues[R: ClassTag](others: Traversable[Self])(f: Iterable[V] => R): RDD[(K, R)] = combineValues(others, None)(f)
  def combineValues[R: ClassTag](others: Traversable[Self], partitioner: Option[Partitioner])(f: Iterable[V] => R): RDD[(K, R)] = {
    val union = self.union(others.reduce(_ union _))
    partitioner.fold(union.groupByKey())(union.groupByKey(_))
=======
  def combineValues[R: ClassTag](other: RDD[(K, V)])(f: (V, V) => R): RDD[(K, R)] =
    self
      .join(other)
      .map { case (key, (tile1, tile2)) => key -> f(tile1, tile2) }

  def combineValues[R: ClassTag](others: Traversable[RDD[(K, V)]])(f: Iterable[V] => R): RDD[(K, R)] =
    self
      .union(others.reduce(_ union _))
      .groupByKey()
>>>>>>> 629ca364
      .map { case (key, tiles) => (key, f(tiles)) }
  }
}<|MERGE_RESOLUTION|>--- conflicted
+++ resolved
@@ -6,28 +6,17 @@
 import scala.reflect.ClassTag
 
 abstract class CombineMethods[K: ClassTag, V: ClassTag] extends MethodExtensions[RDD[(K, V)]] {
-<<<<<<< HEAD
-  def combineValues[R: ClassTag](other: Self)(f: (V, V) => R): RDD[(K, R)] = combineValues(other, None)(f)
-  def combineValues[R: ClassTag](other: Self, partitioner: Option[Partitioner])(f: (V, V) => R): RDD[(K, R)] =
+  def combineValues[R: ClassTag](other: RDD[(K, V)])(f: (V, V) => R): RDD[(K, R)] = combineValues(other, None)(f)
+  def combineValues[R: ClassTag](other: RDD[(K, V)], partitioner: Option[Partitioner])(f: (V, V) => R): RDD[(K, R)] =
     partitioner
       .fold(self.join(other))(self.join(other, _))
       .map { case (key, (tile1, tile2)) => key -> f(tile1, tile2) }
 
-  def combineValues[R: ClassTag](others: Traversable[Self])(f: Iterable[V] => R): RDD[(K, R)] = combineValues(others, None)(f)
-  def combineValues[R: ClassTag](others: Traversable[Self], partitioner: Option[Partitioner])(f: Iterable[V] => R): RDD[(K, R)] = {
+  def combineValues[R: ClassTag](others: Traversable[RDD[(K, V)]])(f: Iterable[V] => R): RDD[(K, R)] = combineValues(others, None)(f)
+  def combineValues[R: ClassTag](others: Traversable[RDD[(K, V)]], partitioner: Option[Partitioner])(f: Iterable[V] => R): RDD[(K, R)] = {
     val union = self.union(others.reduce(_ union _))
-    partitioner.fold(union.groupByKey())(union.groupByKey(_))
-=======
-  def combineValues[R: ClassTag](other: RDD[(K, V)])(f: (V, V) => R): RDD[(K, R)] =
-    self
-      .join(other)
-      .map { case (key, (tile1, tile2)) => key -> f(tile1, tile2) }
-
-  def combineValues[R: ClassTag](others: Traversable[RDD[(K, V)]])(f: Iterable[V] => R): RDD[(K, R)] =
-    self
-      .union(others.reduce(_ union _))
-      .groupByKey()
->>>>>>> 629ca364
+    partitioner
+      .fold(union.groupByKey())(union.groupByKey(_))
       .map { case (key, tiles) => (key, f(tiles)) }
   }
 }