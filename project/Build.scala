/*
 * Copyright (c) 2014 Azavea.
 *
 * Licensed under the Apache License, Version 2.0 (the "License");
 * you may not use this file except in compliance with the License.
 * You may obtain a copy of the License at
 *
 * http://www.apache.org/licenses/LICENSE-2.0
 *
 * Unless required by applicable law or agreed to in writing, software
 * distributed under the License is distributed on an "AS IS" BASIS,
 * WITHOUT WARRANTIES OR CONDITIONS OF ANY KIND, either express or implied.
 * See the License for the specific language governing permissions and
 * limitations under the License.
 */

import sbt._
import sbt.Keys._

// sbt-assembly
import sbtassembly.Plugin._
import AssemblyKeys._

object Info {
  val description =
    "GeoTrellis is an open source geographic data processing engine for high performance applications."
  val url = "http://geotrellis.github.io"
  val tags = Seq("maps", "gis", "geographic", "data", "raster", "processing")
}

object GeotrellisBuild extends Build {
  import Dependencies._

  val vectorBenchmarkKey = AttributeKey[Boolean]("vectorJavaOptionsPatched")
  val gdalBenchmarkKey = AttributeKey[Boolean]("gdalJavaOptionsPatched")
  val benchmarkKey = AttributeKey[Boolean]("javaOptionsPatched")

  // Default settings
  override lazy val settings =
    super.settings ++
  Seq(
    shellPrompt := { s => Project.extract(s).currentProject.id + " > " },
    version := Version.geotrellis,
    scalaVersion := Version.scala,
    organization := "com.azavea.geotrellis",

    // disable annoying warnings about 2.10.x
    conflictWarning in ThisBuild := ConflictWarning.disable,
    scalacOptions ++=
      Seq("-deprecation",
        "-unchecked",
        "-Yinline-warnings",
        "-language:implicitConversions",
        "-language:reflectiveCalls",
        "-language:postfixOps",
        "-language:existentials",
        "-feature"),

    publishMavenStyle := true,

    publishTo <<= version { (v: String) =>
      val nexus = "https://oss.sonatype.org/"
      if (v.trim.endsWith("SNAPSHOT"))
        Some("snapshots" at nexus + "content/repositories/snapshots")
      else
        Some("releases" at nexus + "service/local/staging/deploy/maven2")
    },

    publishArtifact in Test := false,

    pomIncludeRepository := { _ => false },
    licenses := Seq("Apache 2.0" -> url("http://www.apache.org/licenses/LICENSE-2.0.html")),
    homepage := Some(url(Info.url)),

    pomExtra := (

      <scm>
        <url>git@github.com:geotrellis/geotrellis.git</url>
        <connection>scm:git:git@github.com:geotrellis/geotrellis.git</connection>
        </scm>
        <developers>
        <developer>
        <id>joshmarcus</id>
        <name>Josh Marcus</name>
        <url>http://github.com/joshmarcus/</url>
          </developer>
        <developer>
        <id>lossyrob</id>
        <name>Rob Emanuele</name>
        <url>http://github.com/lossyrob/</url>
          </developer>
        </developers>)
  )

  val defaultAssemblySettings =
    assemblySettings ++
  Seq(
    test in assembly := {},
    mergeStrategy in assembly <<= (mergeStrategy in assembly) {
      (old) => {
        case "reference.conf" => MergeStrategy.concat
        case "application.conf" => MergeStrategy.concat
        case "META-INF/MANIFEST.MF" => MergeStrategy.discard
        case "META-INF\\MANIFEST.MF" => MergeStrategy.discard
        case _ => MergeStrategy.first
      }
    },
    resolvers ++= resolutionRepos
  )

  // Project: root
  lazy val root =
    Project("root", file("."))
      .aggregate(raster, rasterTest)

  // Project: macros
  lazy val macros =
    Project("macros", file("macros"))
      .settings(macrosSettings: _*)

  lazy val macrosSettings = Seq(
    name := "geotrellis-macros",
    addCompilerPlugin("org.scalamacros" % "paradise" % "2.0.1" cross CrossVersion.full),
    libraryDependencies ++= Seq(
      scalaReflect,
      "org.scalamacros" %% "quasiquotes" % "2.0.1"
    ),
    resolvers += Resolver.sonatypeRepo("snapshots")
  )

  // Project: vector
  lazy val vector =
    Project("vector", file("vector"))
      .settings(name := "geotrellis-vector")
      .settings(libraryDependencies ++=
        Seq(
          jts,
          sprayJson,
          sprayHttpx,
          apacheMath
        )
    )
      .settings(defaultAssemblySettings: _*)
      .dependsOn(proj4)

  // Project: vector-test
  lazy val vectorTest =
    Project("vector-test", file("vector-test"))
      .dependsOn(vector, testkit)
      .settings(name := "geotrellis-vector-test")
      .settings(libraryDependencies ++= Seq(
        scalatest   % "test",
        scalacheck  % "test"
      )
    )


  // Project: proj4
  lazy val proj4 =
    Project("proj4", file("proj4"))
      .settings(proj4Settings: _*)

  lazy val proj4Settings =
    Seq(
      name := "geotrellis-proj4",
      libraryDependencies ++= Seq(
        "org.parboiled" %% "parboiled" % "2.0.0" % "test",
        scalatest   % "test",
        scalacheck  % "test",
        openCSV
      )
    )

  // Project: raster
  lazy val raster =
    Project("raster", file("raster"))
      .dependsOn(macros)
      .dependsOn(vector)
      .settings(rasterSettings: _*)

  lazy val rasterSettings =
    Seq(
      name := "geotrellis-raster",
      parallelExecution := false,
      fork in test := false,
      javaOptions in run += "-Xmx2G",
      scalacOptions in compile ++=
        Seq("-optimize"),
      libraryDependencies ++= Seq(
        "com.typesafe" % "config" % "1.2.1",
        scalaReflect,
        jts,
        jacksonCore,
        jacksonMapper,
        spire,
        monocleCore,
        monocleMacro,
        sprayClient, // for reading args from URLs,
        openCSV
      )
    ) ++
  defaultAssemblySettings

  // Project: raster-test
  lazy val rasterTest =
    Project("raster-test", file("raster-test"))
      .dependsOn(raster, testkit)
      .settings(rasterTestSettings: _*)

  lazy val rasterTestSettings =
    Seq(
      name := "geotrellis-raster-test",
      parallelExecution := false,
      fork in test := false,
      javaOptions in run += "-Xmx2G",
      scalacOptions in compile ++=
        Seq("-optimize"),
      libraryDependencies ++= Seq(
        scalatest % "test",
        scalacheck  % "test",
        spire % "test",
        sprayClient % "test",
        sprayRouting % "test",
        openCSV
      )
    ) ++
  defaultAssemblySettings

  // Project: engine
  lazy val engine =
    Project("engine", file("engine"))
      .dependsOn(raster)
      .settings(engineSettings:_*)

  lazy val engineSettings =
    Seq(
      name := "geotrellis-engine",
      scalacOptions in compile ++=
        Seq("-optimize"),
      libraryDependencies ++= Seq(
        scalatest % "test",
        scalaReflect,
        akkaKernel,
        akkaRemote,
        akkaActor,
        akkaCluster,
        jacksonCore,
        jacksonMapper,
        spire,
        monocleCore,
        monocleMacro,
        sprayClient // for reading args from URLs,
      )
    ) ++
  defaultAssemblySettings

  // Project: engine
  lazy val engineTest =
    Project("engine-test", file("engine-test"))
      .dependsOn(engine, testkit)
      .settings(engineTestSettings:_*)

  lazy val engineTestSettings =
    Seq(
      name := "geotrellis-engine-test",
      parallelExecution := false,
      fork in test := false,
      javaOptions in run += "-Xmx2G",
      scalacOptions in compile ++=
        Seq("-optimize"),
      libraryDependencies ++= Seq(
        scalatest % "test",
        spire % "test",
        sprayClient % "test",
        sprayRouting % "test"
      )
    ) ++
  defaultAssemblySettings


  // Project: testkit
  lazy val testkit: Project =
    Project("testkit", file("testkit"))
      .dependsOn(raster, engine)
      .settings(name := "geotrellis-testkit")
      .settings(libraryDependencies += scalatest)


  // Project: services
  lazy val services: Project =
    Project("services", file("services"))
      .dependsOn(raster, vector, engine)
      .settings(name := "geotrellis-services")

  // Project: jetty
  lazy val jetty: Project =
    Project("jetty", file("jetty"))
      .settings(jettySettings: _*)
      .dependsOn(services)

  lazy val jettySettings =
    Seq(
      name := "geotrellis-jetty",
      libraryDependencies ++= Seq(
        jettyWebapp,
        jerseyBundle,
        slf4jApi,
        asm
      )
    ) ++
  defaultAssemblySettings

  // Project: slick
  lazy val geotrellis_slick: Project =
    Project("slick", file("slick"))
      .settings(slickSettings: _*)
      .dependsOn(vector)

  lazy val slickSettings =
    Seq(
      name := "geotrellis-slick",
      libraryDependencies := Seq(
        slick,
        postgresql,
        slf4jApi,
        scalatest % "test"
      )
    ) ++
<<<<<<< HEAD
  defaultAssemblySettings ++
  net.virtualvoid.sbt.graph.Plugin.graphSettings
=======
    defaultAssemblySettings ++
    net.virtualvoid.sbt.graph.Plugin.graphSettings
>>>>>>> e71a1d9a

  // Project: admin
  lazy val admin: Project =
    Project("admin", file("admin"))
      .settings(adminSettings: _*)
      .dependsOn(raster, services, vector)

  lazy val adminSettings =
    Seq(
      name := "geotrellis-admin",
      fork := true,
      libraryDependencies ++= Seq(
        scalatest % "test",
        sprayTestkit % "test",
        sprayRouting,
        sprayCan,
        sprayHttpx
      )
    ) ++
  spray.revolver.RevolverPlugin.Revolver.settings ++
  defaultAssemblySettings

  // Project: spark
  lazy val spark: Project =
    Project("spark", file("spark"))
      .settings(sparkSettings: _*)
      .dependsOn(raster, testkit % "test")

  lazy val sparkSettings =
    Seq(
      name := "geotrellis-spark",
      fork in Test := true,
      parallelExecution in Test := false,
      javaOptions += "-Xmx8G",
      libraryDependencies ++=
        Seq(
          // first two are just to quell the UnsupportedOperationException in Hadoop's Configuration
          // http://itellity.wordpress.com/2013/05/27/xerces-parse-error-with-hadoop-or-solr-feature-httpapache-orgxmlfeaturesxinclude-is-not-recognized/
          "xerces" % "xercesImpl" % "2.9.1",
          "xalan" % "xalan" % "2.7.1",
          "org.apache.spark" %% "spark-core" % Version.spark excludeAll (
            ExclusionRule(organization = "org.apache.hadoop"),
            ExclusionRule(organization = "com.google.code.findbugs")
          ),
          "org.apache.hadoop" % "hadoop-client" % Version.hadoop % "compile" excludeAll (
            ExclusionRule(organization = "hsqldb")
          ),
          "org.apache.hadoop" % "hadoop-client" % "2.4.1" % "test" excludeAll (
            ExclusionRule(organization = "hsqldb")
          ),
          "com.fasterxml.jackson.module" %% "jackson-module-scala" % "2.3.0" excludeAll (
            ExclusionRule(organization = "com.google.code.findbugs")
          ),
          "com.quantifind" %% "sumac" % "0.2.3",
          spire, sprayRouting, sprayCan,
          scalatest % "test",
          "org.mockito" % "mockito-core" % "1.9.5" % "test",
          "org.apache.accumulo" % "accumulo-core" % "1.5.1"
        ),
      resolvers ++= Seq(
        "Cloudera Repo" at "https://repository.cloudera.com/artifactory/cloudera-repos"
      )
    ) ++
  defaultAssemblySettings ++
  net.virtualvoid.sbt.graph.Plugin.graphSettings

  // Project: gdal

  lazy val gdal: Project =
    Project("gdal", file("gdal"))
      .settings(gdalSettings: _*)
      .dependsOn(raster, geotools % "test")

  lazy val gdalSettings =
    Seq(
      name := "geotrellis-gdal",
      javaOptions += "-Djava.library.path=/usr/local/lib",
      libraryDependencies ++=
        Seq(
          "org.gdal" % "gdal" % "1.10.1",
          "com.github.scopt" % "scopt_2.10" % "3.2.0",
          scalatest % "test"
        ),
      resolvers ++=
        Seq(
          "OpenGeo" at "http://repo.opengeo.org/"
        ),
      fork in test := true
    ) ++
  defaultAssemblySettings

  // Project: geotools

  lazy val geotools: Project =
    Project("geotools", file("geotools"))
      .settings(geotoolsSettings: _*)
      .dependsOn(raster, engine)
      .dependsOn(testkit % "test")

  lazy val geotoolsSettings =
    Seq(
      name := "geotrellis-geotools",
      libraryDependencies ++=
        Seq(
          "java3d" % "j3d-core" % "1.3.1",
          "org.geotools" % "gt-main" % Version.geotools,
          "org.geotools" % "gt-coverage" % Version.geotools,
          "org.geotools" % "gt-shapefile" % Version.geotools,
          "org.geotools" % "gt-geotiff" % Version.geotools,
          "org.geotools" % "gt-epsg-hsql" % Version.geotools,
          "javax.media" % "jai_core" % "1.1.3" from "http://download.osgeo.org/webdav/geotools/javax/media/jai_core/1.1.3/jai_core-1.1.3.jar"
        ),
      resolvers ++=
        Seq(
          "Geotools" at "http://download.osgeo.org/webdav/geotools/"
        ),
      fork in test := false
    ) ++
  defaultAssemblySettings

  // Project: dev

  lazy val dev: Project =
    Project("dev", file("dev"))
      .settings(devSettings: _*)
      .dependsOn(raster, engine)

  lazy val devSettings =
    Seq(
      libraryDependencies ++=
        Seq(
          scalaReflect,
          sigar
        ),
      Keys.fork in run := true,
      fork := true,
      javaOptions in run ++=
        Seq(
          "-Djava.library.path=./sigar"
        )
    ) ++
  defaultAssemblySettings

  // Project: demo
  lazy val demo: Project =
    Project("demo", file("demo"))
      .dependsOn(jetty)

  // Project: vector-benchmark

  lazy val vectorBenchmark: Project =
    Project("vector-benchmark", file("vector-benchmark"))
      .settings(vectorBenchmarkSettings: _*)
      .dependsOn(vectorTest % "compile->test")

  def vectorBenchmarkSettings =
    Seq(
      name := "geotrellis-vector-benchmark",
      libraryDependencies ++= Seq(
        scalatest % "test",
        scalacheck % "test",
        "com.google.guava" % "guava" % "r09",
        "com.google.code.java-allocation-instrumenter" % "java-allocation-instrumenter" % "2.0",
        "com.google.code.caliper" % "caliper" % "1.0-SNAPSHOT"
          from "http://plastic-idolatry.com/jars/caliper-1.0-SNAPSHOT.jar",
        "com.google.code.gson" % "gson" % "1.7.1"
      ),

      // enable forking in both run and test
      fork := true,

      // custom kludge to get caliper to see the right classpath

      // we need to add the runtime classpath as a "-cp" argument to the
      // `javaOptions in run`, otherwise caliper will not see the right classpath
      // and die with a ConfigurationException unfortunately `javaOptions` is a
      // SettingsKey and `fullClasspath in Runtime` is a TaskKey, so we need to
      // jump through these hoops here in order to feed the result of the latter
      // into the former
      onLoad in Global ~= { previous => state =>
        previous {
          state.get(vectorBenchmarkKey) match {
            case None =>
              // get the runtime classpath, turn into a colon-delimited string
              Project
                .runTask(fullClasspath in Runtime in vectorBenchmark, state)
                .get
                ._2
                .toEither match {
                case Right(x) =>
                  val classPath =
                    x.files
                      .mkString(":")
                  // return a state with javaOptionsPatched = true and javaOptions set correctly
                  Project
                    .extract(state)
                    .append(
                    Seq(javaOptions in (benchmark, run) ++= Seq("-Xmx8G", "-cp", classPath)),
                      state.put(vectorBenchmarkKey, true)
                  )
                case _ => state
              }

            case Some(_) =>
              state // the javaOptions are already patched
          }
        }
      }

    )

  // Project: gdal-benchmark

  lazy val gdalBenchmark: Project =
    Project("gdal-benchmark", file("gdal-benchmark"))
      .settings(gdalBenchmarkSettings:_*)
      .dependsOn(gdal, geotools)

  lazy val gdalBenchmarkSettings =
    Seq(
      organization := "com.azavea.geotrellis",
      name := "gdal-benchmark",

      scalaVersion := "2.10.3",
      // raise memory limits here if necessary
      javaOptions += "-Xmx2G",
      javaOptions += "-Djava.library.path=/usr/local/lib",

      libraryDependencies ++= Seq(
        spire,
        "com.google.guava" % "guava" % "r09",
        "com.google.code.java-allocation-instrumenter" % "java-allocation-instrumenter" % "2.0",
        "com.google.code.caliper" % "caliper" % "1.0-SNAPSHOT"
          from "http://plastic-idolatry.com/jars/caliper-1.0-SNAPSHOT.jar",
        "com.google.code.gson" % "gson" % "1.7.1"
      ),


      // enable forking in both run and test
      fork := true,
      // custom kludge to get caliper to see the right classpath

      // we need to add the runtime classpath as a "-cp" argument to the
      // `javaOptions in run`, otherwise caliper will not see the right classpath
      // and die with a ConfigurationException unfortunately `javaOptions` is a
      // SettingsKey and `fullClasspath in Runtime` is a TaskKey, so we need to
      // jump through these hoops here in order to feed the result of the latter
      // into the former
      onLoad in Global ~= { previous => state =>
        previous {
          state.get(gdalBenchmarkKey) match {
            case None =>
              // get the runtime classpath, turn into a colon-delimited string
              Project
                .runTask(fullClasspath in Runtime in benchmark, state)
                .get
                ._2
                .toEither match {
                case Right(x) =>
                  val classPath =
                    x.files
                      .mkString(":")
                  // return a state with javaOptionsPatched = true and javaOptions set correctly
                  Project
                    .extract(state)
                    .append(
                    Seq(javaOptions in (benchmark, run) ++= Seq("-Xmx8G", "-cp", classPath)),
                      state.put(gdalBenchmarkKey, true)
                  )
                case _ => state
              }
            case Some(_) =>
              state // the javaOptions are already patched
          }
        }
      }
    ) ++
  defaultAssemblySettings

  // Project: benchmark

  lazy val benchmark: Project =
    Project("benchmark", file("benchmark"))
      .settings(benchmarkSettings: _*)
      .dependsOn(raster,engine,geotools)

  def benchmarkSettings =
    Seq(
      // raise memory limits here if necessary
      javaOptions += "-Xmx8G",
      libraryDependencies ++= Seq(
        spire,
        "com.google.guava" % "guava" % "r09",
        "com.google.code.java-allocation-instrumenter" % "java-allocation-instrumenter" % "2.0",
        "com.google.code.caliper" % "caliper" % "1.0-SNAPSHOT"
          from "http://plastic-idolatry.com/jars/caliper-1.0-SNAPSHOT.jar",
        "com.google.code.gson" % "gson" % "1.7.1"
      ),

      // enable forking in both run and test
      fork := true,

      // custom kludge to get caliper to see the right classpath

      // we need to add the runtime classpath as a "-cp" argument to the
      // `javaOptions in run`, otherwise caliper will not see the right classpath
      // and die with a ConfigurationException unfortunately `javaOptions` is a
      // SettingsKey and `fullClasspath in Runtime` is a TaskKey, so we need to
      // jump through these hoops here in order to feed the result of the latter
      // into the former
      onLoad in Global ~= { previous => state =>
        previous {
          state.get(benchmarkKey) match {
            case None =>
              // get the runtime classpath, turn into a colon-delimited string
              Project
                .runTask(fullClasspath in Runtime in benchmark, state)
                .get
                ._2
                .toEither match {
                case Right(x) =>
                  val classPath =
                    x.files
                      .mkString(":")
                  // return a state with javaOptionsPatched = true and javaOptions set correctly
                  Project
                    .extract(state)
                    .append(
                    Seq(javaOptions in (benchmark, run) ++= Seq("-Xmx8G", "-cp", classPath)),
                      state.put(benchmarkKey, true)
                  )
                case _ => state
              }
            case Some(_) =>
              state // the javaOptions are already patched
          }
        }
      }
    ) ++
  defaultAssemblySettings
}<|MERGE_RESOLUTION|>--- conflicted
+++ resolved
@@ -326,13 +326,8 @@
         scalatest % "test"
       )
     ) ++
-<<<<<<< HEAD
   defaultAssemblySettings ++
   net.virtualvoid.sbt.graph.Plugin.graphSettings
-=======
-    defaultAssemblySettings ++
-    net.virtualvoid.sbt.graph.Plugin.graphSettings
->>>>>>> e71a1d9a
 
   // Project: admin
   lazy val admin: Project =
