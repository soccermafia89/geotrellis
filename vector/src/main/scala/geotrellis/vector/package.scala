--- conflicted
+++ resolved
@@ -61,12 +61,9 @@
   implicit class GeometryCollectionTransformations(val self: GeometryCollection) extends MethodExtensions[GeometryCollection]
       with affine.GeometryCollectionTransformationMethods
 
-  /**
-   * An extension class - when in scope, these methods are available from Geometry objects.
-   *
-   * The algorithms herein are all implemented in JTS, but the wrapper methods
-   * here make it straightforward to call them with geotrellis.vector classes.
-   */
+  /** The algorithms herein are all implemented in JTS, but the wrapper methods
+    * here make it straightforward to call them with geotrellis.vector classes.
+    */
   implicit class withAnyGeometryMethods[G <: Geometry](val self: G) extends MethodExtensions[G]
       with convexhull.ConvexHullMethods[G]
       with densify.DensifyMethods[G]
@@ -133,7 +130,6 @@
 
   implicit def seqGeometryToGeometryCollection(gs: Seq[Geometry]): GeometryCollection =
     GeometryCollection(gs)
-<<<<<<< HEAD
 
   /** An extension class - when in scope, these methods are available from Geometry objects.
     *
@@ -146,6 +142,4 @@
     with densify.DensifyMethods[G]
     with simplify.SimplifyMethods[G]
     with prepared.PreparedGeometryMethods[G]
-=======
->>>>>>> 80046e35
 }