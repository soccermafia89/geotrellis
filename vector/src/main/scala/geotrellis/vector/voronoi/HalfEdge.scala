--- conflicted
+++ resolved
@@ -96,8 +96,6 @@
     }
     println("")
   }
-<<<<<<< HEAD
-=======
 
   def toPolygon[V,T](base: HalfEdge[V,T])(implicit trans: V => Point): Polygon = {
     var e = base
@@ -110,5 +108,4 @@
 
     Polygon(Line(pts).closed)
   }
->>>>>>> 834bfe43
 }