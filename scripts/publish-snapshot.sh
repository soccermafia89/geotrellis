#!/bin/bash

./sbt "project accumulo" publish \
      "project cassandra" publish \
      "project geomesa" publish \
      "project geotools" publish \
      # "project geowave" publish \
      "project hbase" publish \
      "project macros" publish \
      "project pointcloud" publish \
      "project proj4" publish \
      "project raster" publish \
      "project raster-testkit" publish \
      "project s3" publish \
      "project s3-testkit" publish \
<<<<<<< HEAD
      # "project geowave" publish \
=======
>>>>>>> 5822b8be
      "project accumulo" publish \
      "project cassandra" publish \
      "project hbase" publish \
      "project shapefile" publish \
      "project spark" publish \
      "project spark-testkit" publish \
      "project util" publish \
      "project vector" publish \
      "project vector-testkit" publish \
      "project vectortile" publish<|MERGE_RESOLUTION|>--- conflicted
+++ resolved
@@ -13,10 +13,6 @@
       "project raster-testkit" publish \
       "project s3" publish \
       "project s3-testkit" publish \
-<<<<<<< HEAD
-      # "project geowave" publish \
-=======
->>>>>>> 5822b8be
       "project accumulo" publish \
       "project cassandra" publish \
       "project hbase" publish \
