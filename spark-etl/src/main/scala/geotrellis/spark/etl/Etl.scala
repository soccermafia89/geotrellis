package geotrellis.spark.etl

import com.typesafe.scalalogging.slf4j.Logger
import geotrellis.raster.crop.CropMethods
import geotrellis.raster.stitch.Stitcher
import geotrellis.raster.{RasterExtent, CellGrid}
import geotrellis.raster.merge.TileMergeMethods
import geotrellis.raster.prototype.TilePrototypeMethods
import geotrellis.raster.reproject._
import geotrellis.raster.resample.{ ResampleMethod, NearestNeighbor }
import geotrellis.spark.io.index.KeyIndexMethod
import geotrellis.spark.tiling._
import org.slf4j.LoggerFactory
import scala.reflect._
import geotrellis.spark._
import geotrellis.spark.ingest._
import org.apache.spark.SparkContext
import org.apache.spark.rdd.RDD

import scala.reflect.runtime.universe._

object Etl {
  val defaultModules = Array(s3.S3Module, hadoop.HadoopModule, accumulo.AccumuloModule)

  def ingest[
    I: ProjectedExtentComponent: TypeTag: ? => TilerKeyMethods[I, K],
    K: SpatialComponent: Boundable: TypeTag,
    V <: CellGrid: TypeTag: Stitcher: (? => TileReprojectMethods[V]): (? => CropMethods[V]): (? => TileMergeMethods[V]): (? => TilePrototypeMethods[V])
  ](
    args: Seq[String], keyIndexMethod: KeyIndexMethod[K], modules: Seq[TypedModule] = Etl.defaultModules
  )(implicit sc: SparkContext) = {
    implicit def classTagK = ClassTag(typeTag[K].mirror.runtimeClass(typeTag[K].tpe)).asInstanceOf[ClassTag[K]]
    implicit def classTagV = ClassTag(typeTag[V].mirror.runtimeClass(typeTag[V].tpe)).asInstanceOf[ClassTag[V]]

    val etl = Etl(args)
    val sourceTiles = etl.load[I, V]
<<<<<<< HEAD
    val (zoom, tiled) = etl.tile(sourceTiles)
    etl.save(LayerId(etl.conf.layerName(), zoom), tiled, keyIndexMethod)
=======
    val (_, metadata) = etl.collectMetadata(sourceTiles)
    val tiled = sourceTiles.tileToLayout[K](metadata, NearestNeighbor)
    val (zoom, reprojected) = etl.reproject(ContextRDD(tiled, metadata))
    etl.save[K, V](LayerId(etl.conf.layerName(), zoom), reprojected, keyIndexMethod)
>>>>>>> a53b1713
  }
}

case class Etl(args: Seq[String], @transient modules: Seq[TypedModule] = Etl.defaultModules) {

  @transient lazy val logger: Logger = Logger(LoggerFactory getLogger getClass.getName)
  @transient val conf = new EtlConf(args)

  def scheme: Either[LayoutScheme, LayoutDefinition] = {
    if (conf.layoutScheme.isDefined) {
      val scheme = conf.layoutScheme()(conf.crs(), conf.tileSize())
      logger.info(scheme.toString)
      Left(scheme)
    } else if (conf.layoutExtent.isDefined) {
      val layout = LayoutDefinition(RasterExtent(conf.layoutExtent(), conf.cellSize()), conf.tileSize())
      logger.info(layout.toString)
      Right(layout)
    } else
      sys.error("Either layoutScheme or layoutExtent with cellSize must be provided")
  }

  @transient val combinedModule = modules reduce (_ union _)

  /**
    * Loads RDD of rasters using the input module specified in the arguments.
    * This RDD will contain rasters as they are stored, possibly overlapping and not conforming to any tile layout.
    * @tparam I Input key type
    * @tparam V Input raster value type
    */
  def load[I: TypeTag, V <: CellGrid: TypeTag]()(implicit sc: SparkContext): RDD[(I, V)] = {
    val plugin =
      combinedModule
        .findSubclassOf[InputPlugin[I, V]]
        .find(_.suitableFor(conf.input(), conf.format()))
        .getOrElse(sys.error(s"Unable to find input module of type '${conf.input()}' for format `${conf.format()}"))

    plugin(conf.inputProps)
  }

  /**
    * Tiles RDD of arbitrary rasters to conform to a layout scheme or definition provided in the arguments.
    * First metadata will be collected over input rasters to determine the overall extent, common crs, and resolution.
    * This information will be used to select a LayoutDefinition if LayoutScheme is provided in the arguments.
    *
    * The tiling step will use this LayoutDefinition to cut input rasters into chunks that conform to the layout.
    * If multiple rasters contribute to single target tile their values will be merged cell by cell.
    *
    * After the tiling step a buffered reproject will be performed.
    * The buffered reproject will perform neighborhood operation, where cells from surrounding tiles will be sampled.
    *
    * @param rdd    RDD of source rasters
    * @param method Resampling method to be used when merging raster chunks in tiling step
    */
  def tile[
    I: ProjectedExtentComponent: ? => TilerKeyMethods[I, K],
    V <: CellGrid: Stitcher: ClassTag: (? => TileMergeMethods[V]): (? => TilePrototypeMethods[V]):
      (? => TileReprojectMethods[V]): (? => CropMethods[V]),
    K: SpatialComponent: Boundable: ClassTag
  ](
    rdd: RDD[(I, V)], method: ResampleMethod = NearestNeighbor
  )(implicit sc: SparkContext): (Int, RDD[(K, V)] with Metadata[RasterMetaData[K]]) = {
    val targetCellType = conf.cellType.get

    val (_, rmd: RasterMetaData[K]) = {
      scheme match {
        case Left(layoutScheme) =>
          RasterMetaData.fromRdd(rdd, layoutScheme)
        case Right(layoutDefinition) =>
          RasterMetaData.fromRdd(rdd, layoutDefinition)
      }
    }

    val adjustedMetadata = targetCellType.fold(rmd){ ct => rmd.copy(cellType = ct) }
    val tiled = ContextRDD(rdd.tileToLayout[K](adjustedMetadata, method), adjustedMetadata)

    val destCrs = conf.crs()
    scheme match {
      case Left(layoutScheme) =>
        tiled.reproject(destCrs, layoutScheme, method)
      case Right(layoutDefinition) =>
        tiled.reproject(destCrs, layoutDefinition, method)
    }
  }

  /**
    * Saves provided RDD to an output module specified by the ETL arguments.
    * This step may perform two to one pyramiding until zoom level 1 is reached.
    *
    * @param id     Layout ID to b
    * @param rdd Tiled raster RDD with RasterMetadata
    * @param method Index Method that maps an instance of K to a Long
    * @tparam K  Key type with SpatialComponent corresponding LayoutDefinition
    * @tparam V  Tile raster with cells from single tile in LayoutDefinition
    */
  def save[
    K: SpatialComponent: TypeTag,
    V <: CellGrid: TypeTag: ? => TileMergeMethods[V]: ? => TilePrototypeMethods[V]
  ](id: LayerId, rdd: RDD[(K, V)] with Metadata[RasterMetaData[K]], method: KeyIndexMethod[K]): Unit = {
    implicit def classTagK = ClassTag(typeTag[K].mirror.runtimeClass(typeTag[K].tpe)).asInstanceOf[ClassTag[K]]
    implicit def classTagV = ClassTag(typeTag[V].mirror.runtimeClass(typeTag[V].tpe)).asInstanceOf[ClassTag[V]]

    val outputPlugin =
      combinedModule
        .findSubclassOf[OutputPlugin[K, V, RasterMetaData[K]]]
        .find { _.suitableFor(conf.output()) }
        .getOrElse(sys.error(s"Unable to find output module of type '${conf.output()}'"))

    def savePyramid(zoom: Int, rdd: RDD[(K, V)] with Metadata[RasterMetaData[K]]): Unit = {
      val currentId = id.copy(zoom = zoom)
      outputPlugin(currentId, rdd, method, conf.outputProps)

      scheme match {
        case Left(s) =>
          if (conf.pyramid() && zoom >= 1) {
            val (nextLevel, nextRdd) = Pyramid.up(rdd, s, zoom)
            savePyramid(nextLevel, nextRdd)
          }
        case Right(_) =>
          if (conf.pyramid())
            logger.error("Pyramiding only supported with layoutScheme, skipping pyramid step")
      }
    }

    savePyramid(id.zoom, rdd)
    logger.info("Done")
  }
}<|MERGE_RESOLUTION|>--- conflicted
+++ resolved
@@ -34,15 +34,8 @@
 
     val etl = Etl(args)
     val sourceTiles = etl.load[I, V]
-<<<<<<< HEAD
     val (zoom, tiled) = etl.tile(sourceTiles)
-    etl.save(LayerId(etl.conf.layerName(), zoom), tiled, keyIndexMethod)
-=======
-    val (_, metadata) = etl.collectMetadata(sourceTiles)
-    val tiled = sourceTiles.tileToLayout[K](metadata, NearestNeighbor)
-    val (zoom, reprojected) = etl.reproject(ContextRDD(tiled, metadata))
-    etl.save[K, V](LayerId(etl.conf.layerName(), zoom), reprojected, keyIndexMethod)
->>>>>>> a53b1713
+    etl.save[K, V](LayerId(etl.conf.layerName(), zoom), tiled, keyIndexMethod)
   }
 }
 
