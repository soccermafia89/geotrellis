--- conflicted
+++ resolved
@@ -28,13 +28,8 @@
 import com.vividsolutions.jts.io.WKTReader
 import com.vividsolutions.jts.{geom => jts}
 
-<<<<<<< HEAD
-class RasterizePolygonSpec extends FunSuite
+class PolygonRasterizerSpec extends FunSuite
     with RasterMatchers
-=======
-class PolygonRasterizerSpec extends FunSuite
-    with TestEngine
->>>>>>> d688bbbc
     with TileBuilders {
 
   test("Polygon Rasterization") {
