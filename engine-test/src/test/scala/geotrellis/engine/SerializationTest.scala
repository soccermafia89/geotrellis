/*
 * Copyright (c) 2014 Azavea.
 *
 * Licensed under the Apache License, Version 2.0 (the "License");
 * you may not use this file except in compliance with the License.
 * You may obtain a copy of the License at
 *
 * http://www.apache.org/licenses/LICENSE-2.0
 *
 * Unless required by applicable law or agreed to in writing, software
 * distributed under the License is distributed on an "AS IS" BASIS,
 * WITHOUT WARRANTIES OR CONDITIONS OF ANY KIND, either express or implied.
 * See the License for the specific language governing permissions and
 * limitations under the License.
 */

package geotrellis.engine

import geotrellis.engine.io._
import geotrellis.raster._
import geotrellis.raster.op._
import geotrellis.raster.op.stats._
import geotrellis.raster.testkit._
import geotrellis.raster.histogram._
import geotrellis.vector._

import org.scalatest._

import java.io._

<<<<<<< HEAD
class SerializationTest extends FunSuite with Matchers with TestEngine {
=======
class SerializationTest extends FunSuite
                        with Matchers
                        with TileBuilders
                        with TestEngine {
>>>>>>> d289ac70

  // Operations and data objects that may be sent remotely must be serializable.
  test("Operation and data object serialization test") {
    pickle(Literal(1))
    pickle(byteRaster)
    val addOp = local.Add(byteRaster, 1)
    pickle(addOp)
    pickle(local.Add(addOp, 2))
    pickle(FastMapHistogram())
    pickle(Statistics[Int](0,0,0,0,0,0,0))
    pickle(Point(0,0))
    pickle(Polygon( Line(Point(1,9) :: Point(1,6) :: Point(4,6) :: Point(4,9) :: Point(1,9) :: Nil)))
  }

  test("Tile Rasters are serializable") {
    pickle(run(LoadRaster("mtsthelens_tiled")))
  }

  def pickle(o:AnyRef) = {
    val stream = new ObjectOutputStream(new ByteArrayOutputStream())
    stream.writeObject(o)
  }
}<|MERGE_RESOLUTION|>--- conflicted
+++ resolved
@@ -28,14 +28,7 @@
 
 import java.io._
 
-<<<<<<< HEAD
 class SerializationTest extends FunSuite with Matchers with TestEngine {
-=======
-class SerializationTest extends FunSuite
-                        with Matchers
-                        with TileBuilders
-                        with TestEngine {
->>>>>>> d289ac70
 
   // Operations and data objects that may be sent remotely must be serializable.
   test("Operation and data object serialization test") {
